--- conflicted
+++ resolved
@@ -1,25 +1,15 @@
 # spaCy API Docker
 
 **Ready-to-use Docker images for the [spaCy NLP library](https://github.com/explosion/spaCy).**
-
-Try the demo for [spaCy 1.9.0](https://spacy.jgontrum.com/ui/?text=This%20is%20an%20example.&model=en_core_web_sm&cpu=0&cph=0) or [spaCy 2.0.0 (alpha)](https://spacy2.jgontrum.com/ui/?text=This%20is%20an%20example.&model=en_core_web_sm&cpu=0&cph=0)!
 
 ### Features
 - Use the awesome spaCy NLP framework with other programming languages.
 - Better scaling: One NLP - multiple services.
-<<<<<<< HEAD
 - Build using the official [spaCy REST services](https://github.com/explosion/spacy-services).
 - Dependency parsing visualisation with [displaCy](https://demos.explosion.ai/displacy/).
-- Docker images for **English**, **German**, **Spanish** and **French**.
+- Docker images for **English**, **German**, **Spanish**, **Italian**, **Dutch** and **French**.
 - Automated builds to stay up to date with spaCy.
-- Used spaCy version: 1.9.0 / 2.0.0alpha.
-=======
-- Build using the official [spaCy REST services](https://github.com/explosion/spacy-services)
-- Dependency parsing visualisation with [displaCy](https://demos.explosion.ai/displacy/)
-- Docker images for **English**, **German**, **Spanish** and **Frensh**.
-- Automated builds to stay up to date with spaCy
 - Current spaCy version: 2.0.6
->>>>>>> 69e0aa58
 
 Please note that this is a completely new API and is incompatible with the previous one. If you still need them, use `jgontrum/spacyapi:en-legacy` or  `jgontrum/spacyapi:de-legacy`.
 
@@ -29,24 +19,6 @@
 
 ## Images
 
-<<<<<<< HEAD
-| Image                    | Description                                | Build |
-|--------------------------|--------------------------------------------|--------|
-| jgontrum/spacyapi:base   | Base image, containing no language model   | ![Build Status](https://travis-ci.org/jgontrum/spacy-api-docker.svg?branch=master) |
-| jgontrum/spacyapi:latest | English language model                     | ![Build Status](https://travis-ci.org/jgontrum/spacy-api-docker.svg?branch=master) |
-| jgontrum/spacyapi:en     | English language model                     | ![Build Status](https://travis-ci.org/jgontrum/spacy-api-docker.svg?branch=master) |
-| jgontrum/spacyapi:de     | German language model                      | ![Build Status](https://travis-ci.org/jgontrum/spacy-api-docker.svg?branch=master) |
-| jgontrum/spacyapi:es     | Spanish language model                     | ![Build Status](https://travis-ci.org/jgontrum/spacy-api-docker.svg?branch=master) |
-| jgontrum/spacyapi:fr     | French language model                      | ![Build Status](https://travis-ci.org/jgontrum/spacy-api-docker.svg?branch=master) |
-| jgontrum/spacyapi:all    | Contains EN, DE, ES and FR language models | ![Build Status](https://travis-ci.org/jgontrum/spacy-api-docker.svg?branch=master) |
-| jgontrum/spacyapi:base_v2   | Base image for spaCy 2.0  | ![Build Status](https://travis-ci.org/jgontrum/spacy-api-docker.svg?branch=spacy2) |
-| jgontrum/spacyapi:en_v2     | English language model for spaCy 2.0                    | ![Build Status](https://travis-ci.org/jgontrum/spacy-api-docker.svg?branch=spacy2) |
-| jgontrum/spacyapi:de_v2     | German language model for spaCy 2.0                    | ![Build Status](https://travis-ci.org/jgontrum/spacy-api-docker.svg?branch=spacy2) |
-| jgontrum/spacyapi:es_v2     | Spanish language model for spaCy 2.0                    | ![Build Status](https://travis-ci.org/jgontrum/spacy-api-docker.svg?branch=spacy2) |
-| jgontrum/spacyapi:all_v2    | Contains EN, DE and ES language models for spaCy 2.0 | ![Build Status](https://travis-ci.org/jgontrum/spacy-api-docker.svg?branch=spacy2) |
-| jgontrum/spacyapi:en-legacy | Old API with English model | *legacy* |
-| jgontrum/spacyapi:de-legacy | Old API with German model | *legacy* |
-=======
 | Image                    | Description                                |
 |--------------------------|--------------------------------------------|
 | jgontrum/spacyapi:base_v2 | Base image for spaCy 2.0, containing no language model |
@@ -68,7 +40,6 @@
 | jgontrum/spacyapi:all    | Contains EN, DE, ES and FR language models |
 | jgontrum/spacyapi:en-legacy | Old API with English model |
 | jgontrum/spacyapi:de-legacy | Old API with German model |
->>>>>>> 69e0aa58
 
 ---
 
